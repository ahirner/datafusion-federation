use core::fmt;
use std::{
    fmt::Debug,
    hash::{Hash, Hasher},
    sync::Arc,
};

use async_trait::async_trait;
use datafusion::{
    common::DFSchemaRef,
    error::{DataFusionError, Result},
    execution::context::{QueryPlanner, SessionState},
    logical_expr::{Expr, LogicalPlan, UserDefinedLogicalNode, UserDefinedLogicalNodeCore},
    physical_plan::ExecutionPlan,
    physical_planner::{DefaultPhysicalPlanner, ExtensionPlanner, PhysicalPlanner},
};

pub struct FederatedPlanNode {
    plan: LogicalPlan,
    planner: Arc<dyn FederationPlanner>,
}

impl FederatedPlanNode {
    pub fn new(plan: LogicalPlan, planner: Arc<dyn FederationPlanner>) -> Self {
        Self { plan, planner }
    }

    pub fn plan(&self) -> &LogicalPlan {
        &self.plan
    }
}

impl PartialOrd for FederatedPlanNode {
    fn partial_cmp(&self, other: &Self) -> Option<std::cmp::Ordering> {
        self.plan.partial_cmp(&other.plan)
    }
}

impl Debug for FederatedPlanNode {
    fn fmt(&self, f: &mut fmt::Formatter) -> fmt::Result {
        UserDefinedLogicalNodeCore::fmt_for_explain(self, f)
    }
}

impl UserDefinedLogicalNodeCore for FederatedPlanNode {
    fn name(&self) -> &str {
        "Federated"
    }

    fn inputs(&self) -> Vec<&LogicalPlan> {
        Vec::new()
    }

    fn schema(&self) -> &DFSchemaRef {
        self.plan.schema()
    }

    fn expressions(&self) -> Vec<Expr> {
        Vec::new()
    }

    fn fmt_for_explain(&self, f: &mut fmt::Formatter) -> fmt::Result {
        write!(f, "Federated\n {}", self.plan)
    }

    fn with_exprs_and_inputs(&self, exprs: Vec<Expr>, inputs: Vec<LogicalPlan>) -> Result<Self> {
<<<<<<< HEAD
        assert_eq!(inputs.len(), 0, "input size inconsistent");
        assert_eq!(exprs.len(), 0, "expression size inconsistent");
        Ok(Self {
            plan: self.plan.clone(),
            planner: Arc::clone(&self.planner),
=======
        if !inputs.is_empty() {
            return Err(DataFusionError::Plan("input size inconsistent".into()));
        }
        if !exprs.is_empty() {
            return Err(DataFusionError::Plan("expression size inconsistent".into()));
        }

        Ok(Self {
            plan: self.plan.clone(),
            planner: self.planner.clone(),
>>>>>>> 47b00862
        })
    }
}

#[derive(Default, Debug)]
pub struct FederatedQueryPlanner {}

impl FederatedQueryPlanner {
    pub fn new() -> Self {
        Self::default()
    }
}

#[async_trait]
impl QueryPlanner for FederatedQueryPlanner {
    async fn create_physical_plan(
        &self,
        logical_plan: &LogicalPlan,
        session_state: &SessionState,
    ) -> Result<Arc<dyn ExecutionPlan>> {
        // Get provider here?

        let physical_planner =
            DefaultPhysicalPlanner::with_extension_planners(vec![
                Arc::new(FederatedPlanner::new()),
            ]);
        physical_planner
            .create_physical_plan(logical_plan, session_state)
            .await
    }
}

#[async_trait]
pub trait FederationPlanner: Send + Sync {
    async fn plan_federation(
        &self,
        node: &FederatedPlanNode,
        session_state: &SessionState,
    ) -> Result<Arc<dyn ExecutionPlan>>;
}

impl std::fmt::Debug for dyn FederationPlanner {
    fn fmt(&self, f: &mut fmt::Formatter) -> fmt::Result {
        write!(f, "FederationPlanner")
    }
}

impl PartialEq<FederatedPlanNode> for FederatedPlanNode {
    /// Comparing name, args and return_type
    fn eq(&self, other: &FederatedPlanNode) -> bool {
        self.plan == other.plan
    }
}

impl PartialOrd<FederatedPlanNode> for FederatedPlanNode {
    fn partial_cmp(&self, other: &FederatedPlanNode) -> Option<std::cmp::Ordering> {
        self.plan.partial_cmp(&other.plan)
    }
}

impl Eq for FederatedPlanNode {}

impl Hash for FederatedPlanNode {
    fn hash<H: Hasher>(&self, state: &mut H) {
        self.plan.hash(state);
    }
}

#[derive(Default)]
pub struct FederatedPlanner {}

impl FederatedPlanner {
    pub fn new() -> Self {
        Self::default()
    }
}

#[async_trait]
impl ExtensionPlanner for FederatedPlanner {
    async fn plan_extension(
        &self,
        _planner: &dyn PhysicalPlanner,
        node: &dyn UserDefinedLogicalNode,
        logical_inputs: &[&LogicalPlan],
        physical_inputs: &[Arc<dyn ExecutionPlan>],
        session_state: &SessionState,
    ) -> Result<Option<Arc<dyn ExecutionPlan>>> {
        let dc_node = node.as_any().downcast_ref::<FederatedPlanNode>();
        if let Some(fed_node) = dc_node {
            if !logical_inputs.is_empty() || !physical_inputs.is_empty() {
                return Err(DataFusionError::Plan(
                    "Inconsistent number of inputs".into(),
                ));
            }

            let fed_planner = Arc::clone(&fed_node.planner);
            let exec_plan = fed_planner.plan_federation(fed_node, session_state).await?;
            return Ok(Some(exec_plan));
        }
        Ok(None)
    }
}<|MERGE_RESOLUTION|>--- conflicted
+++ resolved
@@ -64,13 +64,6 @@
     }
 
     fn with_exprs_and_inputs(&self, exprs: Vec<Expr>, inputs: Vec<LogicalPlan>) -> Result<Self> {
-<<<<<<< HEAD
-        assert_eq!(inputs.len(), 0, "input size inconsistent");
-        assert_eq!(exprs.len(), 0, "expression size inconsistent");
-        Ok(Self {
-            plan: self.plan.clone(),
-            planner: Arc::clone(&self.planner),
-=======
         if !inputs.is_empty() {
             return Err(DataFusionError::Plan("input size inconsistent".into()));
         }
@@ -80,8 +73,7 @@
 
         Ok(Self {
             plan: self.plan.clone(),
-            planner: self.planner.clone(),
->>>>>>> 47b00862
+            planner: Arc::clone(&self.planner),
         })
     }
 }
