--- conflicted
+++ resolved
@@ -4,30 +4,17 @@
 members = ["datafusion-federation"]
 
 [workspace.package]
-<<<<<<< HEAD
-version = "0.1.6"
-=======
 version = "0.3.7"
->>>>>>> 47b00862
 edition = "2021"
 license = "Apache-2.0"
 readme = "README.md"
 repository = "https://github.com/datafusion-contrib/datafusion-federation"
 
 [workspace.dependencies]
-<<<<<<< HEAD
-async-trait = "0.1.77"
-async-stream = "0.3.5"
-futures = "0.3.30"
-datafusion = "45"
-datafusion-substrait = "45"
-arrow-json = "54"
-=======
 arrow-json = "54"
 async-stream = "0.3.5"
 async-trait = "0.1.83"
 datafusion = "46.0.1"
 datafusion-federation = { path = "./datafusion-federation", version = "0.3.7" }
 futures = "0.3.31"
-tokio = { version = "1.41", features = ["full"] }
->>>>>>> 47b00862
+tokio = { version = "1.41", features = ["full"] }